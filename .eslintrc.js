--- conflicted
+++ resolved
@@ -77,9 +77,8 @@
   },
   settings: {
     jsdoc: {
-<<<<<<< HEAD
-      mode: "typescript"
-    }
+      mode: "typescript",
+    },
   },
   overrides: [
     {
@@ -87,12 +86,7 @@
       rules: {
         // This is useful to ignore private property access in a test.
         "@typescript-eslint/ban-ts-ignore": "off"
-      }
-    }
-  ]
-=======
-      mode: "typescript",
+      },
     },
-  },
->>>>>>> ab296295
+  ],
 };