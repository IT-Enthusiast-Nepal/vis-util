import babel from 'rollup-plugin-babel'
import resolve from 'rollup-plugin-node-resolve'

// This is necessary for Moment to work.
import commonjs from 'rollup-plugin-commonjs'

const babelConfingBase = {
  extensions: ['.ts', '.js'],
}
const resolveConfig = {
  extensions: [...babelConfingBase.extensions, '.json'],
}

export default [
  {
    input: 'src/index.ts',
    output: {
      file: 'dist/esm.js',
      format: 'esm',
    },
    plugins: [resolve(resolveConfig), commonjs(), babel(babelConfingBase)],
  },
  {
    input: 'src/index.ts',
    output: {
      file: 'dist/umd.js',
      format: 'umd',
      name: 'vis',
    },
<<<<<<< HEAD
    plugins: [resolve(resolveConfig), commonjs(), babel(babelConfingBase)],
  },
=======
    plugins: [resolve(resolveConfig), babel(babelConfingBase)],
  }
>>>>>>> 9b41faaa
]<|MERGE_RESOLUTION|>--- conflicted
+++ resolved
@@ -1,5 +1,5 @@
+import resolve from 'rollup-plugin-node-resolve'
 import babel from 'rollup-plugin-babel'
-import resolve from 'rollup-plugin-node-resolve'
 
 // This is necessary for Moment to work.
 import commonjs from 'rollup-plugin-commonjs'
@@ -27,11 +27,6 @@
       format: 'umd',
       name: 'vis',
     },
-<<<<<<< HEAD
     plugins: [resolve(resolveConfig), commonjs(), babel(babelConfingBase)],
   },
-=======
-    plugins: [resolve(resolveConfig), babel(babelConfingBase)],
-  }
->>>>>>> 9b41faaa
 ]